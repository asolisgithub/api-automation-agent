import logging
import os
import traceback

from dependency_injector.wiring import inject, Provide
from dotenv import load_dotenv

from src.adapters.config_adapter import ProdConfigAdapter, DevConfigAdapter
from src.adapters.processors_adapter import ProcessorsAdapter
from src.configuration.cli import CLIArgumentParser
from src.configuration.config import Config, GenerationOptions, Envs
from src.container import Container
from src.framework_generator import FrameworkGenerator
from src.utils.logger import Logger


@inject
def main(
    logger: logging.Logger,
    config: Config = Provide[Container.config],
    framework_generator: FrameworkGenerator = Provide[Container.framework_generator],
):
    """Main function to orchestrate the API framework generation process."""
    try:
        logger.info("🚀 Starting the API Framework Generation Process! 🌟")

        args = CLIArgumentParser.parse_arguments()

        if args.use_existing_framework and not args.destination_folder:
            raise ValueError(
                "The destination folder parameter must be set when using an existing framework."
            )

        config.update(
            {
                "api_file_path": args.api_file_path,
                "destination_folder": args.destination_folder
                or config.destination_folder,
                "endpoint": args.endpoint,
<<<<<<< HEAD
                "generate": GenerationOptions(args.generate)
=======
                "generate": GenerationOptions(args.generate),
                "use_existing_framework": args.use_existing_framework,
>>>>>>> ba367062
            }
        )

        logger.info(f"\nAPI file path: {config.api_file_path}")
        logger.info(f"Destination folder: {config.destination_folder}")
        logger.info(f"Use existing framework: {config.use_existing_framework}")
        logger.info(f"Endpoint: {config.endpoint}")
        logger.info(f"Generate: {config.generate}")
        logger.info(f"Model: {config.model}")

        api_definitions = framework_generator.process_api_definition()

        if not config.use_existing_framework:
            framework_generator.setup_framework()
            framework_generator.create_env_file(api_definitions[0])

        framework_generator.generate(api_definitions, config.generate)
        framework_generator.run_final_checks(config.generate)

        logger.info("\n✅ Framework generation completed successfully!")
    except FileNotFoundError as e:
        logger.error(f"❌ File not found: {e}")
    except PermissionError as e:
        logger.error(f"❌ Permission denied: {e}")
    except ValueError as e:
        logger.error(f"❌ Invalid data: {e}")
    except Exception as e:
        logger.error(f"❌ Unexpected error: {e}")
        traceback.print_exc()


if __name__ == "__main__":
    load_dotenv(override=True)
    env = Envs(os.getenv("ENV", "DEV").upper())

    # Initialize containers
    if env == Envs.PROD:
        config_adapter = ProdConfigAdapter()
    else:
        config_adapter = DevConfigAdapter()
    processors_adapter = ProcessorsAdapter()
    container = Container(
        config_adapter=config_adapter, processors_adapter=processors_adapter
    )

    # Wire dependencies
    container.init_resources()
    container.wire(modules=[__name__])

    Logger.configure_logger(container.config())
    logger = Logger.get_logger(__name__)
    try:
        main(logger)
    except Exception as e:
        logger.error(f"💥 A critical error occurred: {e}")
        traceback.print_exc()<|MERGE_RESOLUTION|>--- conflicted
+++ resolved
@@ -37,12 +37,9 @@
                 "destination_folder": args.destination_folder
                 or config.destination_folder,
                 "endpoint": args.endpoint,
-<<<<<<< HEAD
-                "generate": GenerationOptions(args.generate)
-=======
+
                 "generate": GenerationOptions(args.generate),
                 "use_existing_framework": args.use_existing_framework,
->>>>>>> ba367062
             }
         )
 
